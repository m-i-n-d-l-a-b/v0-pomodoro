--- conflicted
+++ resolved
@@ -12,7 +12,6 @@
 import { Volume2, VolumeX, ChevronLeft, ChevronRight } from "lucide-react"
 import { TRACKS } from "@/lib/audio-engine"
 import { TaskList } from "@/components/task-list"
-<<<<<<< HEAD
 import { useTaskList } from "@/hooks/useTaskList"
 import type { Task } from "@/lib/task-types"
 
@@ -43,9 +42,6 @@
 
   return null
 }
-=======
-import { useTaskList, type Task, type TaskInput } from "@/hooks/useTaskList"
->>>>>>> 7c8e5929
 
 export default function PomodoroApp() {
   const [timeLeft, setTimeLeft] = useState(25 * 60) // 25 minutes in seconds
@@ -75,7 +71,6 @@
     ? Math.max(activeTask.pomodorosRequired - activeTask.pomodorosCompleted, 0)
     : null
   const isClient: boolean = typeof window !== "undefined"
-<<<<<<< HEAD
   const { tasks, addTask, editTaskLabel, toggleTaskComplete, deleteTask, reorderTasks, incrementPomodoros } =
     useTaskList()
   const [activeTaskId, setActiveTaskId] = useState<string | null>(() => selectInitialActiveTaskId(tasks))
@@ -150,12 +145,6 @@
     pause()
     setStartWarning("Select a task to focus on before starting the timer.")
   }, [activeTask, activeTaskId, isActive, pause])
-=======
-  const deriveDefaultActiveTaskId = useCallback((): string | null => {
-    const firstIncomplete = tasks.find(task => !task.isCompleted)
-    return firstIncomplete?.id ?? null
-  }, [tasks])
->>>>>>> 7c8e5929
 
   // Show introduction popup on first visit
   useEffect(() => {
@@ -271,7 +260,6 @@
         clearInterval(intervalRef.current)
       }
     }
-<<<<<<< HEAD
   }, [
     activeTask,
     activeTaskId,
@@ -293,23 +281,6 @@
       setStartWarning(null)
     }
 
-=======
-  }, [isActive, timeLeft, isBreak, settings, currentSession, activeTaskId, incrementPomodoros, toggleTaskComplete])
-
-  useEffect(() => {
-    if (!isActive) {
-      return
-    }
-
-    if (!activeTask || activeTask.isCompleted) {
-      setIsActive(false)
-      pause()
-      setTaskWarning(previous => previous ?? "Select an incomplete task to continue.")
-    }
-  }, [activeTask, isActive, pause])
-
-  const toggleTimer = (): void => {
->>>>>>> 7c8e5929
     const next = !isActive
     if (next) {
       const targetTask = activeTaskId ? getTaskById(activeTaskId) : null
@@ -338,73 +309,11 @@
     setIsBreak(false)
     setTimeLeft(settings.workTime * 60)
     setCurrentSession(1)
-<<<<<<< HEAD
     setStartWarning(null)
     pause()
   }
 
   const handleCloseIntroduction = (): void => {
-=======
-    setTaskWarning(null)
-  }
-
-  const handleSelectTask = useCallback((taskId: string): void => {
-    const selectedTask = getTaskById(taskId)
-    if (!selectedTask) {
-      setActiveTaskId(null)
-      return
-    }
-
-    setActiveTaskId(selectedTask.id)
-    setTaskWarning(null)
-  }, [getTaskById])
-
-  const handleAddTask = useCallback(
-    (input: TaskInput): Task | null => {
-      const createdTask = addTask(input)
-      if (!createdTask) {
-        return null
-      }
-
-      setTaskWarning(null)
-      setActiveTaskId(previous => previous ?? createdTask.id)
-      return createdTask
-    },
-    [addTask],
-  )
-
-  const handleToggleTaskComplete = useCallback(
-    (taskId: string): Task | null => {
-      const updatedTask = toggleTaskComplete(taskId)
-      if (!updatedTask) {
-        return null
-      }
-
-      if (updatedTask.isCompleted) {
-        setActiveTaskId(previous => (previous === taskId ? null : previous))
-      } else {
-        setActiveTaskId(updatedTask.id)
-      }
-      setTaskWarning(null)
-      return updatedTask
-    },
-    [toggleTaskComplete],
-  )
-
-  const handleDeleteTask = useCallback(
-    (taskId: string): Task | null => {
-      const removedTask = deleteTask(taskId)
-      if (removedTask) {
-        setActiveTaskId(previous => (previous === taskId ? null : previous))
-        setTaskWarning(null)
-      }
-      return removedTask
-    },
-    [deleteTask],
-  )
-
-  const handleCloseIntroduction = () => {
->>>>>>> 7c8e5929
     setShowIntroduction(false)
     if (isClient) {
       localStorage.setItem('pomopulse-intro-seen', 'true')
@@ -478,7 +387,6 @@
       </div>
 
       <div className="relative z-10 min-h-screen flex items-center justify-center p-3">
-<<<<<<< HEAD
         <div className="flex w-full max-w-5xl flex-col gap-6 lg:flex-row lg:items-start">
           <div className="p-6 rounded-2xl w-full max-w-sm bg-transparent">
             <div className="text-center space-y-6">
@@ -518,58 +426,8 @@
                     </div>
                   }
                 />
-=======
-        <div className="flex flex-col xl:flex-row items-start justify-center gap-6 w-full max-w-5xl">
-          <div className="p-6 rounded-2xl max-w-sm w-full bg-transparent">
-            <div className="text-center space-y-6">
-              {/* Timer Circle */}
-              <div className="relative flex items-center justify-center">
-                <CircularProgress progress={progress} size={240} strokeWidth={6} isActive={isActive} />
-                <div className="absolute inset-0 flex items-center justify-center">
-                  <TimerDisplay
-                    timeLeft={timeLeft}
-                    isActive={isActive}
-                    title={isBreak ? "Break Time" : "Focus"}
-                    subtitle={
-                      <div className="space-y-1.5">
-                        <div className="flex justify-center gap-2" role="progressbar" aria-label="Session progress">
-                          {Array.from(
-                            { length: settings.sessionsUntilLongBreak },
-                            (_: unknown, i: number) => (
-                              <div
-                                key={i}
-                                className={`w-2.5 h-2.5 rounded-full transition-all duration-300 ${
-                                  i < currentSession - 1
-                                    ? "bg-white/80 shadow-sm scale-110"
-                                    : i === currentSession - 1 && !isBreak
-                                      ? "bg-white/80 animate-pulse shadow-sm scale-110"
-                                      : "bg-white/20"
-                                }`}
-                              />
-                            ),
-                          )}
-                        </div>
-                        {activeTask ? (
-                          <div className="space-y-0.5">
-                            <p className="text-xs text-white/80">
-                              Working on: <span className="font-semibold text-white">{activeTask.title}</span>
-                            </p>
-                            <p className="text-[0.65rem] text-white/60">
-                              {remainingPomodoros ?? 0} pomodoro{remainingPomodoros === 1 ? "" : "s"} remaining (
-                              {activeTask.pomodorosCompleted}/{activeTask.pomodorosRequired} complete)
-                            </p>
-                          </div>
-                        ) : (
-                          <p className="text-xs text-white/70">Select a task to track your focus.</p>
-                        )}
-                      </div>
-                    }
-                  />
-                </div>
->>>>>>> 7c8e5929
               </div>
 
-<<<<<<< HEAD
             {/* Controls */}
             <div className="flex flex-col items-center gap-3">
               <div className="flex items-center justify-center gap-3">
@@ -635,39 +493,6 @@
                   className="px-3 py-2 h-9 flex items-center justify-center min-w-[140px] text-center"
                 >
                   {selectedTrack}
-=======
-              {/* Controls */}
-              <div className="flex flex-col items-center gap-4">
-                <div className="flex items-center justify-center gap-3">
-                  <Button
-                    onClick={toggleTimer}
-                    size="default"
-                    className="bg-white/10 hover:bg-white/20 text-white rounded-full w-14 h-14 p-0 backdrop-blur-sm border border-white/20 shadow-lg hover:shadow-xl transition-all duration-300"
-                    aria-label={isActive ? "Pause timer" : "Start timer"}
-                  >
-                    {isActive ? <Pause className="w-5 h-5" /> : <Play className="w-5 h-5" />}
-                  </Button>
-
-                  <Button
-                    onClick={resetTimer}
-                    variant="outline"
-                    size="default"
-                    className="rounded-full w-10 h-10 p-0 bg-white/5 hover:bg-white/10 backdrop-blur-sm border-white/20 text-white hover:text-white transition-all duration-300"
-                    aria-label="Reset timer"
-                  >
-                    <RotateCcw className="w-4 h-4" />
-                  </Button>
-
-                  <Button
-                    onClick={() => setShowSettings(true)}
-                    variant="outline"
-                    size="default"
-                    className="rounded-full w-10 h-10 p-0 bg-white/5 hover:bg-white/10 backdrop-blur-sm border-white/20 text-white hover:text-white transition-all duration-300"
-                    aria-label="Open settings"
-                  >
-                    <Settings className="w-4 h-4" />
-                  </Button>
->>>>>>> 7c8e5929
                 </div>
                 <div className="inline-flex items-stretch text-white border border-white/20 rounded-md bg-black/20 backdrop-blur-sm shadow-md overflow-hidden">
                   <button
@@ -729,7 +554,6 @@
               </div>
             </div>
           </div>
-<<<<<<< HEAD
           <div className="w-full flex-1">
             <div className="rounded-2xl border border-white/10 bg-black/30 p-6 backdrop-blur-sm">
               <TaskList
@@ -744,17 +568,6 @@
               />
             </div>
           </div>
-=======
-
-          <TaskList
-            tasks={tasks}
-            activeTaskId={activeTaskId}
-            onSelectTask={handleSelectTask}
-            onAddTask={handleAddTask}
-            onToggleTaskComplete={handleToggleTaskComplete}
-            onDeleteTask={handleDeleteTask}
-          />
->>>>>>> 7c8e5929
         </div>
       </div>
 
